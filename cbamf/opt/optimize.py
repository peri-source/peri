--- conflicted
+++ resolved
@@ -152,10 +152,8 @@
     if (bpos & block).sum() > 0:
         new_pos_params = new_state[bpos].copy().reshape(-1,3)
         s.obj.pos = new_pos_params
-<<<<<<< HEAD
         s.obj.initialize(s.zscale)
-=======
->>>>>>> 824b5b7a
+
     #rad:
     brad = s.create_block('rad')
     if (brad & block).sum() > 0:
